<<<<<<< HEAD
FROM denoland/deno:alpine-1.26.2
=======
FROM denoland/deno:alpine-1.40.3
>>>>>>> 4fffc5de
WORKDIR /app

# Install wait utility
USER root
ADD https://github.com/ufoscout/docker-compose-wait/releases/download/2.12.1/wait /wait
RUN chmod +x /wait

USER deno

# Cache external libraries
# Test deps caches all main dependencies as well
COPY tests/test_deps.ts tests/test_deps.ts
COPY deps.ts deps.ts
RUN deno cache tests/test_deps.ts

ADD . .
RUN deno cache mod.ts<|MERGE_RESOLUTION|>--- conflicted
+++ resolved
@@ -1,8 +1,4 @@
-<<<<<<< HEAD
-FROM denoland/deno:alpine-1.26.2
-=======
 FROM denoland/deno:alpine-1.40.3
->>>>>>> 4fffc5de
 WORKDIR /app
 
 # Install wait utility
