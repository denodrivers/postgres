import { parseConnectionUri } from "../utils/utils.ts";
import { ConnectionParamsError } from "../client/error.ts";
import { fromFileUrl, isAbsolute } from "@std/path";
import type { OidType } from "../query/oid.ts";
import type { DebugControls } from "../debug.ts";
import type { ParseArrayFunction } from "../query/array_parser.ts";

/**
 * The connection string must match the following URI structure. All parameters but database and user are optional
 *
 * `postgres://user:password@hostname:port/database?sslmode=mode...`
 *
 * You can additionally provide the following url search parameters
 *
 * - application_name
 * - dbname
 * - host
 * - options
 * - password
 * - port
 * - sslmode
 * - user
 */
export type ConnectionString = string;

/**
 * Retrieves the connection options from the environmental variables
 * as they are, without any extra parsing
 *
 * It will throw if no env permission was provided on startup
 */
function getPgEnv(): ClientOptions {
  return {
    applicationName: Deno.env.get("PGAPPNAME"),
    database: Deno.env.get("PGDATABASE"),
    hostname: Deno.env.get("PGHOST"),
    options: Deno.env.get("PGOPTIONS"),
    password: Deno.env.get("PGPASSWORD"),
    port: Deno.env.get("PGPORT"),
    user: Deno.env.get("PGUSER"),
  };
}

/** Additional granular database connection options */
export interface ConnectionOptions {
  /**
   * By default, any client will only attempt to stablish
   * connection with your database once. Setting this parameter
   * will cause the client to attempt reconnection as many times
   * as requested before erroring
   *
   * default: `1`
   */
  attempts: number;
  /**
   * The time to wait before attempting each reconnection (in milliseconds)
   *
   * You can provide a fixed number or a function to call each time the
   * connection is attempted. By default, the interval will be a function
   * with an exponential backoff increasing by 500 milliseconds
   */
  interval: number | ((previous_interval: number) => number);
}

/** https://www.postgresql.org/docs/14/libpq-ssl.html#LIBPQ-SSL-PROTECTION */
type TLSModes = "disable" | "prefer" | "require" | "verify-ca" | "verify-full";

/** The Transport Layer Security (TLS) protocol options to be used by the database connection */
export interface TLSOptions {
  // TODO
  // Refactor enabled and enforce into one single option for 1.0
  /**
   * If TLS support is enabled or not. If the server requires TLS,
   * the connection will fail.
   *
   * Default: `true`
   */
  enabled: boolean;
  /**
   * Forces the connection to run over TLS
   * If the server doesn't support TLS, the connection will fail
   *
   * Default: `false`
   */
  enforce: boolean;
  /**
   * A list of root certificates that will be used in addition to the default
   * root certificates to verify the server's certificate.
   *
   * Must be in PEM format.
   *
   * Default: `[]`
   */
  caCertificates: string[];
}

/**
 * The strategy to use when decoding results data
 */
export type DecodeStrategy = "string" | "auto";
/**
 * A dictionary of functions used to decode (parse) column field values from string to a custom type. These functions will
 * take precedence over the {@linkcode DecodeStrategy}. Each key in the dictionary is the column OID type number or Oid type name,
 * and the value is the decoder function.
 */
export type Decoders = {
  [key in number | OidType]?: DecoderFunction;
};

/**
 * A decoder function that takes a string value and returns a parsed value of some type.
 *
 * @param value The string value to parse
 * @param oid The OID of the column type the value is from
 * @param parseArray A helper function that parses SQL array-formatted strings and parses each array value using a transform function.
 */
export type DecoderFunction = (
  value: string,
  oid: number,
  parseArray: ParseArrayFunction,
) => unknown;

/**
 * Control the behavior for the client instance
 */
export type ClientControls = {
  /**
   * Debugging options
   */
  debug?: DebugControls;
  /**
   * The strategy to use when decoding results data
   *
   * `string` : all values are returned as string, and the user has to take care of parsing
   * `auto` : deno-postgres parses the data into JS objects (as many as possible implemented, non-implemented parsers would still return strings)
   *
   * Default: `auto`
   *
   * Future strategies might include:
   * - `strict` : deno-postgres parses the data into JS objects, and if a parser is not implemented, it throws an error
   * - `raw` : the data is returned as Uint8Array
   */
  decodeStrategy?: DecodeStrategy;

  /**
   * A dictionary of functions used to decode (parse) column field values from string to a custom type. These functions will
   * take precedence over the {@linkcode ClientControls.decodeStrategy}. Each key in the dictionary is the column OID type number, and the value is
   * the decoder function. You can use the `Oid` object to set the decoder functions.
   *
   * @example
   * ```ts
   * import dayjs from 'https://esm.sh/dayjs';
   * import { Oid,Decoders } from '../mod.ts'
   *
   * {
   *   const decoders: Decoders = {
   *     //   16 = Oid.bool : convert all boolean values to numbers
   *     '16': (value: string) => value === 't' ? 1 : 0,
   *     // 1082 = Oid.date : convert all dates to dayjs objects
   *     1082: (value: string) => dayjs(value),
   *     //   23 = Oid.int4 : convert all integers to positive numbers
   *     [Oid.int4]: (value: string) => Math.max(0, parseInt(value || '0', 10)),
   *   }
   * }
   * ```
   */
  decoders?: Decoders;
};

/** The Client database connection options */
export type ClientOptions = {
  /** Name of the  application connecing to the database */
  applicationName?: string;
  /** Additional connection options */
  connection?: Partial<ConnectionOptions>;
  /** Control the client behavior */
  controls?: ClientControls;
  /** The database name */
  database?: string;
  /** The name of the host */
  hostname?: string;
  /** The type of host connection */
  host_type?: "tcp" | "socket";
  /**
   * Additional connection URI options
   * https://www.postgresql.org/docs/current/libpq-connect.html#LIBPQ-PARAMKEYWORDS
   */
  options?: string | Record<string, string>;
  /** The database user password */
  password?: string;
  /** The database port used by the connection */
  port?: string | number;
  /**  */
  tls?: Partial<TLSOptions>;
  /** The database user */
  user?: string;
};

/** The configuration options required to set up a Client instance */
export type ClientConfiguration =
  & Required<
    Omit<
      ClientOptions,
      "password" | "port" | "tls" | "connection" | "options" | "controls"
    >
  >
  & {
    connection: ConnectionOptions;
    controls?: ClientControls;
    options: Record<string, string>;
    password?: string;
    port: number;
    tls: TLSOptions;
  };

function formatMissingParams(missingParams: string[]) {
  return `Missing connection parameters: ${missingParams.join(", ")}`;
}

/**
 * Validates the options passed are defined and have a value other than null
 * or empty string, it throws a connection error otherwise
 *
 * @param has_env_access This parameter will change the error message if set to true,
 * telling the user to pass env permissions in order to read environmental variables
 */
function assertRequiredOptions(
  options: Partial<ClientConfiguration>,
  requiredKeys: (keyof ClientOptions)[],
  has_env_access: boolean,
): asserts options is ClientConfiguration {
  const missingParams: (keyof ClientOptions)[] = [];
  for (const key of requiredKeys) {
    if (
      options[key] === "" ||
      options[key] === null ||
      options[key] === undefined
    ) {
      missingParams.push(key);
    }
  }

  if (missingParams.length) {
    let missing_params_message = formatMissingParams(missingParams);
    if (!has_env_access) {
      missing_params_message +=
        "\nConnection parameters can be read from environment variables only if Deno is run with env permission";
    }

    throw new ConnectionParamsError(missing_params_message);
  }
}

// TODO
// Support more options from the spec
/** options from URI per https://www.postgresql.org/docs/current/libpq-connect.html#LIBPQ-CONNSTRING */
interface PostgresUri {
  application_name?: string;
  dbname?: string;
  driver: string;
  host?: string;
  options?: string;
  password?: string;
  port?: string;
  sslmode?: TLSModes;
  user?: string;
}

function parseOptionsArgument(options: string): Record<string, string> {
  const args = options.split(" ");

  const transformed_args = [];
  for (let x = 0; x < args.length; x++) {
    if (/^-\w/.test(args[x])) {
      if (args[x] === "-c") {
        if (args[x + 1] === undefined) {
          throw new Error(
            `No provided value for "${args[x]}" in options parameter`,
          );
        }

        // Skip next iteration
        transformed_args.push(args[x + 1]);
        x++;
      } else {
        throw new Error(
          `Argument "${args[x]}" is not supported in options parameter`,
        );
      }
    } else if (/^--\w/.test(args[x])) {
      transformed_args.push(args[x].slice(2));
    } else {
      throw new Error(`Value "${args[x]}" is not a valid options argument`);
    }
  }

  return transformed_args.reduce((options, x) => {
    if (!/.+=.+/.test(x)) {
      throw new Error(`Value "${x}" is not a valid options argument`);
    }

    const key = x.slice(0, x.indexOf("="));
    const value = x.slice(x.indexOf("=") + 1);

    options[key] = value;

    return options;
  }, {} as Record<string, string>);
}

function parseOptionsFromUri(connection_string: string): ClientOptions {
  let postgres_uri: PostgresUri;
  try {
    const uri = parseConnectionUri(connection_string);
    postgres_uri = {
      application_name: uri.params.application_name,
      dbname: uri.path || uri.params.dbname,
      driver: uri.driver,
      host: uri.host || uri.params.host,
      options: uri.params.options,
      password: uri.password || uri.params.password,
      port: uri.port || uri.params.port,
      // Compatibility with JDBC, not standard
      // Treat as sslmode=require
      sslmode: uri.params.ssl === "true"
        ? "require"
        : (uri.params.sslmode as TLSModes),
      user: uri.user || uri.params.user,
    };
  } catch (e) {
    throw new ConnectionParamsError("Could not parse the connection string", e);
  }

  if (!["postgres", "postgresql"].includes(postgres_uri.driver)) {
    throw new ConnectionParamsError(
      `Supplied DSN has invalid driver: ${postgres_uri.driver}.`,
    );
  }

  // No host by default means socket connection
  const host_type = postgres_uri.host
    ? isAbsolute(postgres_uri.host) ? "socket" : "tcp"
    : "socket";

  const options = postgres_uri.options
    ? parseOptionsArgument(postgres_uri.options)
    : {};

  let tls: TLSOptions | undefined;
  switch (postgres_uri.sslmode) {
    case undefined: {
      break;
    }
    case "disable": {
      tls = { enabled: false, enforce: false, caCertificates: [] };
      break;
    }
    case "prefer": {
      tls = { enabled: true, enforce: false, caCertificates: [] };
      break;
    }
    case "require":
    case "verify-ca":
    case "verify-full": {
      tls = { enabled: true, enforce: true, caCertificates: [] };
      break;
    }
    default: {
      throw new ConnectionParamsError(
        `Supplied DSN has invalid sslmode '${postgres_uri.sslmode}'`,
      );
    }
  }

  return {
    applicationName: postgres_uri.application_name,
    database: postgres_uri.dbname,
    hostname: postgres_uri.host,
    host_type,
    options,
    password: postgres_uri.password,
    port: postgres_uri.port,
    tls,
    user: postgres_uri.user,
  };
}

const DEFAULT_OPTIONS:
  & Omit<
    ClientConfiguration,
    "database" | "user" | "hostname"
  >
  & { host: string; socket: string } = {
    applicationName: "deno_postgres",
    connection: {
      attempts: 1,
      interval: (previous_interval) => previous_interval + 500,
    },
    host: "127.0.0.1",
    socket: "/tmp",
    host_type: "socket",
    options: {},
    port: 5432,
    tls: {
      enabled: true,
      enforce: false,
      caCertificates: [],
    },
  };

export function createParams(
  params: string | ClientOptions = {},
): ClientConfiguration {
  if (typeof params === "string") {
    params = parseOptionsFromUri(params);
  }

  let pgEnv: ClientOptions = {};
  let has_env_access = true;
  try {
    pgEnv = getPgEnv();
  } catch (e) {
<<<<<<< HEAD
=======
    // In Deno v1, Deno permission errors resulted in a Deno.errors.PermissionDenied exception. In Deno v2, a new
    // Deno.errors.NotCapable exception was added to replace this. The "in" check makes this code safe for both Deno
    // 1 and Deno 2
>>>>>>> 15e40d0a
    if (e instanceof Deno.errors.PermissionDenied || ('NotCapable' in Deno.errors && e instanceof Deno.errors.NotCapable)) {
      has_env_access = false;
    } else {
      throw e;
    }
  }

  const provided_host = params.hostname ?? pgEnv.hostname;

  // If a host is provided, the default connection type is TCP
  const host_type = params.host_type ??
    (provided_host ? "tcp" : DEFAULT_OPTIONS.host_type);
  if (!["tcp", "socket"].includes(host_type)) {
    throw new ConnectionParamsError(`"${host_type}" is not a valid host type`);
  }

  let host: string;
  if (host_type === "socket") {
    const socket = provided_host ?? DEFAULT_OPTIONS.socket;
    try {
      if (!isAbsolute(socket)) {
        const parsed_host = new URL(socket, Deno.mainModule);

        // Resolve relative path
        if (parsed_host.protocol === "file:") {
          host = fromFileUrl(parsed_host);
        } else {
          throw new Error("The provided host is not a file path");
        }
      } else {
        host = socket;
      }
    } catch (e) {
      throw new ConnectionParamsError(`Could not parse host "${socket}"`, e);
    }
  } else {
    host = provided_host ?? DEFAULT_OPTIONS.host;
  }

  const provided_options = params.options ?? pgEnv.options;

  let options: Record<string, string>;
  if (provided_options) {
    if (typeof provided_options === "string") {
      options = parseOptionsArgument(provided_options);
    } else {
      options = provided_options;
    }
  } else {
    options = {};
  }

  for (const key in options) {
    if (!/^\w+$/.test(key)) {
      throw new Error(`The "${key}" key in the options argument is invalid`);
    }

    options[key] = options[key].replaceAll(" ", "\\ ");
  }

  let port: number;
  if (params.port) {
    port = Number(params.port);
  } else if (pgEnv.port) {
    port = Number(pgEnv.port);
  } else {
    port = Number(DEFAULT_OPTIONS.port);
  }
  if (Number.isNaN(port) || port === 0) {
    throw new ConnectionParamsError(
      `"${params.port ?? pgEnv.port}" is not a valid port number`,
    );
  }

  if (host_type === "socket" && params?.tls) {
    throw new ConnectionParamsError(
      'No TLS options are allowed when host type is set to "socket"',
    );
  }
  const tls_enabled = !!(params?.tls?.enabled ?? DEFAULT_OPTIONS.tls.enabled);
  const tls_enforced = !!(params?.tls?.enforce ?? DEFAULT_OPTIONS.tls.enforce);

  if (!tls_enabled && tls_enforced) {
    throw new ConnectionParamsError(
      "Can't enforce TLS when client has TLS encryption is disabled",
    );
  }

  // TODO
  // Perhaps username should be taken from the PC user as a default?
  const connection_options = {
    applicationName: params.applicationName ??
      pgEnv.applicationName ??
      DEFAULT_OPTIONS.applicationName,
    connection: {
      attempts: params?.connection?.attempts ??
        DEFAULT_OPTIONS.connection.attempts,
      interval: params?.connection?.interval ??
        DEFAULT_OPTIONS.connection.interval,
    },
    database: params.database ?? pgEnv.database,
    hostname: host,
    host_type,
    options,
    password: params.password ?? pgEnv.password,
    port,
    tls: {
      enabled: tls_enabled,
      enforce: tls_enforced,
      caCertificates: params?.tls?.caCertificates ?? [],
    },
    user: params.user ?? pgEnv.user,
    controls: params.controls,
  };

  assertRequiredOptions(
    connection_options,
    ["applicationName", "database", "hostname", "host_type", "port", "user"],
    has_env_access,
  );

  return connection_options;
}<|MERGE_RESOLUTION|>--- conflicted
+++ resolved
@@ -420,12 +420,9 @@
   try {
     pgEnv = getPgEnv();
   } catch (e) {
-<<<<<<< HEAD
-=======
     // In Deno v1, Deno permission errors resulted in a Deno.errors.PermissionDenied exception. In Deno v2, a new
     // Deno.errors.NotCapable exception was added to replace this. The "in" check makes this code safe for both Deno
     // 1 and Deno 2
->>>>>>> 15e40d0a
     if (e instanceof Deno.errors.PermissionDenied || ('NotCapable' in Deno.errors && e instanceof Deno.errors.NotCapable)) {
       has_env_access = false;
     } else {
