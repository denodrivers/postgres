--- conflicted
+++ resolved
@@ -1,6 +1,7 @@
 import { parseConnectionUri } from "../utils/utils.ts";
 import { ConnectionParamsError } from "../client/error.ts";
 import { fromFileUrl, isAbsolute } from "../deps.ts";
+import { Oid, OidKey } from '../query/oid.ts';
 
 /**
  * The connection string must match the following URI structure. All parameters but database and user are optional
@@ -92,11 +93,15 @@
 }
 
 export type DecodeStrategy = "string" | "auto";
-export type Decoders = Record<number, DecoderFunction>;
+export type Decoders = {
+  [key in number | OidKey]?: DecoderFunction;
+};
+
 /**
- * A decoder function that takes a string and returns a parsed value of some type
+ * A decoder function that takes a string value and returns a parsed value of some type.
+ * the Oid is also passed to the function for reference
  */
-export type DecoderFunction = (value: string) => unknown;
+export type DecoderFunction = (value: string, oid: number ) => unknown;
 
 /**
  * Control the behavior for the client instance
@@ -114,28 +119,26 @@
    * - `strict` : deno-postgres parses the data into JS objects, and if a parser is not implemented, it throws an error
    * - `raw` : the data is returned as Uint8Array
    */
-<<<<<<< HEAD
-  decode_strategy?: DecodeStrategy;
+  decodeStrategy?: DecodeStrategy;
 
   /**
    * A dictionary of functions used to decode (parse) column field values from string to a custom type. These functions will
-   * take presedence over the `decode_strategy`. Each key in the dictionary is the column OID type number and the value is
+   * take precedence over the {@linkcode ClientControls.decodeStrategy}. Each key in the dictionary is the column OID type number, and the value is
    * the decoder function. You can use the `Oid` object to set the decoder functions.
    *
    * @example
+   * ```ts
    * {
    *   //   16 = Oid.bool : convert all boolean values to numbers
    *   '16': (value: string) => value === 't' ? 1 : 0,
    *   // 1082 = Oid.date : convert all dates to dayjs objects
-   *   [1082]: (value: string) => dayjs(value),
+   *   1082: (value: string) => dayjs(value),
    *   //   23 = Oid.int4 : convert all integers to positive numbers
    *   [Oid.int4]: (value: string) => Math.max(0, parseInt(value || '0', 10)),
    * }
+   * ```
    */
   decoders?: Decoders;
-=======
-  decodeStrategy?: "string" | "auto";
->>>>>>> 0c2ad267
 };
 
 /** The Client database connection options */
