/*!
 * Substantial parts adapted from https://github.com/brianc/node-postgres
 * which is licensed as follows:
 *
 * The MIT License (MIT)
 *
 * Copyright (c) 2010 - 2019 Brian Carlson
 *
 * Permission is hereby granted, free of charge, to any person obtaining
 * a copy of this software and associated documentation files (the
 * 'Software'), to deal in the Software without restriction, including
 * without limitation the rights to use, copy, modify, merge, publish,
 * distribute, sublicense, and/or sell copies of the Software, and to
 * permit persons to whom the Software is furnished to do so, subject to
 * the following conditions:
 *
 * The above copyright notice and this permission notice shall be
 * included in all copies or substantial portions of the Software.
 *
 * THE SOFTWARE IS PROVIDED 'AS IS', WITHOUT WARRANTY OF ANY KIND,
 * EXPRESS OR IMPLIED, INCLUDING BUT NOT LIMITED TO THE WARRANTIES OF
 * MERCHANTABILITY, FITNESS FOR A PARTICULAR PURPOSE AND NONINFRINGEMENT.
 * IN NO EVENT SHALL THE AUTHORS OR COPYRIGHT HOLDERS BE LIABLE FOR ANY
 * CLAIM, DAMAGES OR OTHER LIABILITY, WHETHER IN AN ACTION OF CONTRACT,
 * TORT OR OTHERWISE, ARISING FROM, OUT OF OR IN CONNECTION WITH THE
 * SOFTWARE OR THE USE OR OTHER DEALINGS IN THE SOFTWARE.
 */

import { bold, BufReader, BufWriter, yellow } from "../deps.ts";
import { DeferredStack } from "../utils/deferred.ts";
import { hashMd5Password, readUInt32BE } from "../utils/utils.ts";
import { PacketWriter } from "./packet_writer.ts";
import { Message, parseError, parseNotice } from "./warning.ts";
import {
  Query,
  QueryArrayResult,
  QueryObjectResult,
  QueryResult,
  ResultType,
  RowDescription,
} from "../query/query.ts";
import { Column } from "../query/decode.ts";
import type { ClientConfiguration } from "./connection_params.ts";
import * as scram from "./scram.ts";
import { ConnectionError } from "./warning.ts";

enum TransactionStatus {
  Idle = "I",
  IdleInTransaction = "T",
  InFailedTransaction = "E",
}

/**
 * This asserts the argument bind response is succesful
 */
function assertArgumentsResponse(msg: Message) {
  switch (msg.type) {
    // bind completed
    case "2":
      // no-op
      break;
    // error response
    case "E":
      throw parseError(msg);
    default:
      throw new Error(`Unexpected frame: ${msg.type}`);
  }
}

function assertSuccessfulStartup(msg: Message) {
  switch (msg.type) {
    case "E":
      throw parseError(msg);
  }
}

function assertSuccessfulAuthentication(auth_message: Message) {
  if (auth_message.type === "E") {
    throw parseError(auth_message);
  } else if (auth_message.type !== "R") {
    throw new Error(`Unexpected auth response: ${auth_message.type}.`);
  }

  const responseCode = auth_message.reader.readInt32();
  if (responseCode !== 0) {
    throw new Error(`Unexpected auth response code: ${responseCode}.`);
  }
}

/**
 * This asserts the query parse response is succesful
 */
function assertQueryResponse(msg: Message) {
  switch (msg.type) {
    // parse completed
    case "1":
      // TODO: add to already parsed queries if
      // query has name, so it's not parsed again
      break;
    // error response
    case "E":
      throw parseError(msg);
    default:
      throw new Error(`Unexpected frame: ${msg.type}`);
  }
}

const decoder = new TextDecoder();
const encoder = new TextEncoder();

// TODO
// - Refactor properties to not be lazily initialized
//   or to handle their undefined value
// - Expose connection PID as a method
// - Cleanup properties on startup to guarantee safe reconnection
export class Connection {
  #bufReader!: BufReader;
  #bufWriter!: BufWriter;
  #conn!: Deno.Conn;
  connected = false;
  #connection_params: ClientConfiguration;
  #onDisconnection: () => Promise<void>;
  #packetWriter = new PacketWriter();
  // TODO
  // Find out what parameters are for
  #parameters: { [key: string]: string } = {};
  #pid?: number;
  #queryLock: DeferredStack<undefined> = new DeferredStack(
    1,
    [undefined],
  );
  // TODO
  // Find out what the secret key is for
  // Clean on startup
  #secretKey?: number;
  #tls = false;
  // TODO
  // Find out what the transaction status is used for
  // Clean on startup
  #transactionStatus?: TransactionStatus;

  get pid() {
    return this.#pid;
  }

  /** Indicates if the connection is carried over TLS */
  get tls() {
    return this.#tls;
  }

  constructor(
    connection_params: ClientConfiguration,
    disconnection_callback: () => Promise<void>,
  ) {
    this.#connection_params = connection_params;
    this.#onDisconnection = disconnection_callback;
  }

  /** Read single message sent by backend */
  async #readMessage(): Promise<Message> {
    // TODO: reuse buffer instead of allocating new ones each for each read
    const header = new Uint8Array(5);
    await this.#bufReader.readFull(header);
    const msgType = decoder.decode(header.slice(0, 1));
    // TODO
    // Investigate if the ascii terminator is the best way to check for a broken
    // session
    if (msgType === "\x00") {
      // This error means that the database terminated the session without notifying
      // the library
      // TODO
      // This will be removed once we move to async handling of messages by the frontend
      // However, unnotified disconnection will remain a possibility, that will likely
      // be handled in another place
      throw new ConnectionError("The session was terminated by the database");
    }
    const msgLength = readUInt32BE(header, 1) - 4;
    const msgBody = new Uint8Array(msgLength);
    await this.#bufReader.readFull(msgBody);

    return new Message(msgType, msgLength, msgBody);
  }

  async #serverAcceptsTLS(): Promise<boolean> {
    const writer = this.#packetWriter;
    writer.clear();
    writer
      .addInt32(8)
      .addInt32(80877103)
      .join();

    await this.#bufWriter.write(writer.flush());
    await this.#bufWriter.flush();

    const response = new Uint8Array(1);
    await this.#conn.read(response);

    switch (String.fromCharCode(response[0])) {
      case "S":
        return true;
      case "N":
        return false;
      default:
        throw new Error(
          `Could not check if server accepts SSL connections, server responded with: ${response}`,
        );
    }
  }

  async #sendStartupMessage(): Promise<Message> {
    const writer = this.#packetWriter;
    writer.clear();
    // protocol version - 3.0, written as
    writer.addInt16(3).addInt16(0);
    const connParams = this.#connection_params;
    // TODO: recognize other parameters
    writer.addCString("user").addCString(connParams.user);
    writer.addCString("database").addCString(connParams.database);
    writer.addCString("application_name").addCString(
      connParams.applicationName,
    );

    // eplicitly set utf-8 encoding
    writer.addCString("client_encoding").addCString("'utf-8'");
    // terminator after all parameters were writter
    writer.addCString("");

    const bodyBuffer = writer.flush();
    const bodyLength = bodyBuffer.length + 4;

    writer.clear();

    const finalBuffer = writer
      .addInt32(bodyLength)
      .add(bodyBuffer)
      .join();

    await this.#bufWriter.write(finalBuffer);
    await this.#bufWriter.flush();

    return await this.#readMessage();
  }

  async #createNonTlsConnection(options: Deno.ConnectOptions) {
    this.#conn = await Deno.connect(options);
    this.#bufWriter = new BufWriter(this.#conn);
    this.#bufReader = new BufReader(this.#conn);
  }

  async #createTlsConnection(
    connection: Deno.Conn,
    options: { hostname: string; certFile?: string },
  ) {
    if ("startTls" in Deno) {
      // @ts-ignore This API should be available on unstable
      this.#conn = await Deno.startTls(connection, options);
      this.#bufWriter = new BufWriter(this.#conn);
      this.#bufReader = new BufReader(this.#conn);
    } else {
      throw new Error(
        "You need to execute Deno with the `--unstable` argument in order to stablish a TLS connection",
      );
    }
  }

  #resetConnectionMetadata() {
    this.connected = false;
    this.#packetWriter = new PacketWriter();
    this.#parameters = {};
    this.#pid = undefined;
    this.#queryLock = new DeferredStack(
      1,
      [undefined],
    );
    this.#secretKey = undefined;
    this.#tls = false;
    this.#transactionStatus = undefined;
  }

  async #startup() {
    try {
      this.#conn.close();
    } catch (_e) {
      // Swallow error
    }
    this.#resetConnectionMetadata();

    const {
      hostname,
      port,
      tls: {
<<<<<<< HEAD
        enabled: isTLSEnabled,
        enforce: enforceTLS,
        caFile,
=======
        enabled: tls_enabled,
        enforce: tls_enforced,
>>>>>>> 970c1fc1
      },
    } = this.#connection_params;

    // A BufWriter needs to be available in order to check if the server accepts TLS connections
    await this.#createNonTlsConnection({ hostname, port });

    if (tls_enabled) {
      // If TLS is disabled, we don't even try to connect.
      const accepts_tls = await this.#serverAcceptsTLS()
        .catch((e) => {
          // Make sure to close the connection if the TLS validation throws
          this.#conn.close();
          throw e;
        });

      /**
       * https://www.postgresql.org/docs/13/protocol-flow.html#id-1.10.5.7.11
       */
      if (accepts_tls) {
        try {
          await this.#createTlsConnection(this.#conn, {
            hostname,
            certFile: caFile,
          });
          this.#tls = true;
        } catch (e) {
          if (!tls_enforced) {
            console.error(
              bold(yellow("TLS connection failed with message: ")) +
                e.message +
                "\n" +
                bold("Defaulting to non-encrypted connection"),
            );
            await this.#createNonTlsConnection({ hostname, port });
            this.#tls = false;
          } else {
            throw e;
          }
        }
      } else if (tls_enforced) {
        // Make sure to close the connection before erroring
        this.#conn.close();
        throw new Error(
          "The server isn't accepting TLS connections. Change the client configuration so TLS configuration isn't required to connect",
        );
      }
    }

    try {
      let startup_response;
      try {
        startup_response = await this.#sendStartupMessage();
      } catch (e) {
        if (e instanceof Deno.errors.InvalidData && tls_enabled) {
          if (tls_enforced) {
            throw new Error(
              "The certificate used to secure the TLS connection is invalid.",
            );
          } else {
            console.error(
              bold(yellow("TLS connection failed with message: ")) +
                e.message +
                "\n" +
                bold("Defaulting to non-encrypted connection"),
            );
            await this.#createNonTlsConnection({ hostname, port });
            this.#tls = false;
            startup_response = await this.#sendStartupMessage();
          }
        } else {
          throw e;
        }
      }
      assertSuccessfulStartup(startup_response);
      await this.#authenticate(startup_response);

      // Handle connection status
      // (connected but not ready)
      let msg;
      connection_status:
      while (true) {
        msg = await this.#readMessage();
        switch (msg.type) {
          // Connection error (wrong database or user)
          case "E":
            await this.#processError(msg, false);
            break;
          // backend key data
          case "K":
            this.#processBackendKeyData(msg);
            break;
          // parameter status
          case "S":
            this.#processParameterStatus(msg);
            break;
          // ready for query
          case "Z": {
            this.#processReadyForQuery(msg);
            break connection_status;
          }
          default:
            throw new Error(`Unknown response for startup: ${msg.type}`);
        }
      }

      this.connected = true;
    } catch (e) {
      this.#conn.close();
      throw e;
    }
  }

  /**
   * Calling startup on a connection twice will create a new session and overwrite the previous one
   *
   * @param is_reconnection This indicates whether the startup should behave as if there was
   * a connection previously established, or if it should attempt to create a connection first
   *
   * https://www.postgresql.org/docs/13/protocol-flow.html#id-1.10.5.7.3
   */
  async startup(is_reconnection: boolean) {
    if (is_reconnection && this.#connection_params.connection.attempts === 0) {
      throw new Error(
        "The client has been disconnected from the database. Enable reconnection in the client to attempt reconnection after failure",
      );
    }

    let reconnection_attempts = 0;
    const max_reconnections = this.#connection_params.connection.attempts;

    let error: Error | undefined;
    // If no connection has been established and the reconnection attempts are
    // set to zero, attempt to connect at least once
    if (!is_reconnection && this.#connection_params.connection.attempts === 0) {
      try {
        await this.#startup();
      } catch (e) {
        error = e;
      }
    } else {
      // If the reconnection attempts are set to zero the client won't attempt to
      // reconnect, but it won't error either, this "no reconnections" behavior
      // should be handled wherever the reconnection is requested
      while (reconnection_attempts < max_reconnections) {
        try {
          await this.#startup();
          break;
        } catch (e) {
          // TODO
          // Eventually distinguish between connection errors and normal errors
          reconnection_attempts++;
          if (reconnection_attempts === max_reconnections) {
            error = e;
          }
        }
      }
    }

    if (error) {
      await this.end();
      throw error;
    }
  }

  // TODO
  // Why is this handling the startup message response?
  /**
   * Will attempt to #authenticate with the database using the provided
   * password credentials
   */
  async #authenticate(msg: Message) {
    const code = msg.reader.readInt32();
    switch (code) {
      // pass
      case 0:
        break;
      // cleartext password
      case 3:
        await assertSuccessfulAuthentication(
          await this.#authenticateWithClearPassword(),
        );
        break;
      // md5 password
      case 5: {
        const salt = msg.reader.readBytes(4);
        await assertSuccessfulAuthentication(
          await this.#authenticateWithMd5(salt),
        );
        break;
      }
      case 7: {
        throw new Error(
          "Database server expected gss authentication, which is not supported at the moment",
        );
      }
      // scram-sha-256 password
      case 10: {
        await assertSuccessfulAuthentication(
          await this.#authenticateWithScramSha256(),
        );
        break;
      }
      default:
        throw new Error(`Unknown auth message code ${code}`);
    }
  }

  async #authenticateWithClearPassword(): Promise<Message> {
    this.#packetWriter.clear();
    const password = this.#connection_params.password || "";
    const buffer = this.#packetWriter.addCString(password).flush(0x70);

    await this.#bufWriter.write(buffer);
    await this.#bufWriter.flush();

    return this.#readMessage();
  }

  async #authenticateWithMd5(salt: Uint8Array): Promise<Message> {
    this.#packetWriter.clear();

    if (!this.#connection_params.password) {
      throw new Error("Auth Error: attempting MD5 auth with password unset");
    }

    const password = hashMd5Password(
      this.#connection_params.password,
      this.#connection_params.user,
      salt,
    );
    const buffer = this.#packetWriter.addCString(password).flush(0x70);

    await this.#bufWriter.write(buffer);
    await this.#bufWriter.flush();

    return this.#readMessage();
  }

  async #authenticateWithScramSha256(): Promise<Message> {
    if (!this.#connection_params.password) {
      throw new Error(
        "Auth Error: attempting SCRAM-SHA-256 auth with password unset",
      );
    }

    const client = new scram.Client(
      this.#connection_params.user,
      this.#connection_params.password,
    );
    const utf8 = new TextDecoder("utf-8");

    // SASLInitialResponse
    const clientFirstMessage = client.composeChallenge();
    this.#packetWriter.clear();
    this.#packetWriter.addCString("SCRAM-SHA-256");
    this.#packetWriter.addInt32(clientFirstMessage.length);
    this.#packetWriter.addString(clientFirstMessage);
    this.#bufWriter.write(this.#packetWriter.flush(0x70));
    this.#bufWriter.flush();

    // AuthenticationSASLContinue
    const saslContinue = await this.#readMessage();
    switch (saslContinue.type) {
      case "R": {
        if (saslContinue.reader.readInt32() != 11) {
          throw new Error("AuthenticationSASLContinue is expected");
        }
        break;
      }
      case "E": {
        throw parseError(saslContinue);
      }
      default: {
        throw new Error("unexpected message");
      }
    }
    const serverFirstMessage = utf8.decode(saslContinue.reader.readAllBytes());
    await client.receiveChallenge(serverFirstMessage);

    this.#packetWriter.clear();
    // SASLResponse
    this.#packetWriter.addString(await client.composeResponse());
    this.#bufWriter.write(this.#packetWriter.flush(0x70));
    this.#bufWriter.flush();

    // AuthenticationSASLFinal
    const saslFinal = await this.#readMessage();
    switch (saslFinal.type) {
      case "R": {
        if (saslFinal.reader.readInt32() !== 12) {
          throw new Error("AuthenticationSASLFinal is expected");
        }
        break;
      }
      case "E": {
        throw parseError(saslFinal);
      }
      default: {
        throw new Error("unexpected message");
      }
    }
    const serverFinalMessage = utf8.decode(saslFinal.reader.readAllBytes());
    await client.receiveResponse(serverFinalMessage);

    // AuthenticationOK
    return this.#readMessage();
  }

  #processBackendKeyData(msg: Message) {
    this.#pid = msg.reader.readInt32();
    this.#secretKey = msg.reader.readInt32();
  }

  #processParameterStatus(msg: Message) {
    // TODO: should we save all parameters?
    const key = msg.reader.readCString();
    const value = msg.reader.readCString();
    this.#parameters[key] = value;
  }

  #processReadyForQuery(msg: Message) {
    const txStatus = msg.reader.readByte();
    this.#transactionStatus = String.fromCharCode(
      txStatus,
    ) as TransactionStatus;
  }

  async #readReadyForQuery() {
    const msg = await this.#readMessage();

    if (msg.type !== "Z") {
      throw new Error(
        `Unexpected message type: ${msg.type}, expected "Z" (ReadyForQuery)`,
      );
    }

    this.#processReadyForQuery(msg);
  }

  async #simpleQuery(
    _query: Query<ResultType.ARRAY>,
  ): Promise<QueryArrayResult>;
  async #simpleQuery(
    _query: Query<ResultType.OBJECT>,
  ): Promise<QueryObjectResult>;
  async #simpleQuery(
    query: Query<ResultType>,
  ): Promise<QueryResult> {
    this.#packetWriter.clear();

    const buffer = this.#packetWriter.addCString(query.text).flush(0x51);

    await this.#bufWriter.write(buffer);
    await this.#bufWriter.flush();

    let result;
    if (query.result_type === ResultType.ARRAY) {
      result = new QueryArrayResult(query);
    } else {
      result = new QueryObjectResult(query);
    }

    let msg: Message;

    msg = await this.#readMessage();

    // https://www.postgresql.org/docs/13/protocol-flow.html#id-1.10.5.7.4
    // Query startup message, executed only once
    switch (msg.type) {
      // no data
      case "n":
        break;
      case "C": {
        const commandTag = this.#getCommandTag(msg);
        result.handleCommandComplete(commandTag);
        result.done();
        break;
      }
      // error response
      case "E":
        await this.#processError(msg);
        break;
      // notice response
      case "N":
        result.warnings.push(await this.#processNotice(msg));
        break;
      // row description
      case "T":
        result.loadColumnDescriptions(this.#parseRowDescription(msg));
        break;
      // Ready for query message, will be sent on startup due to a variety of reasons
      // On this initialization fase, discard and continue
      case "Z":
        break;
      default:
        throw new Error(`Unexpected frame: ${msg.type}`);
    }

    // Handle each row returned by the query
    while (true) {
      msg = await this.#readMessage();
      switch (msg.type) {
        // data row
        case "D": {
          // this is actually packet read
          result.insertRow(this.#parseRowData(msg));
          break;
        }
        // command complete
        case "C": {
          const commandTag = this.#getCommandTag(msg);
          result.handleCommandComplete(commandTag);
          result.done();
          break;
        }
        // ready for query
        case "Z":
          this.#processReadyForQuery(msg);
          return result;
        // error response
        case "E":
          await this.#processError(msg);
          break;
        // notice response
        case "N":
          result.warnings.push(await this.#processNotice(msg));
          break;
        case "T":
          result.loadColumnDescriptions(this.#parseRowDescription(msg));
          break;
        default:
          throw new Error(`Unexpected frame: ${msg.type}`);
      }
    }
  }

  async #appendQueryToMessage<T extends ResultType>(query: Query<T>) {
    this.#packetWriter.clear();

    const buffer = this.#packetWriter
      .addCString("") // TODO: handle named queries (config.name)
      .addCString(query.text)
      .addInt16(0)
      .flush(0x50);
    await this.#bufWriter.write(buffer);
  }

  async #appendArgumentsToMessage<T extends ResultType>(
    query: Query<T>,
  ) {
    this.#packetWriter.clear();

    const hasBinaryArgs = query.args.some((arg) => arg instanceof Uint8Array);

    // bind statement
    this.#packetWriter.clear();
    this.#packetWriter
      .addCString("") // TODO: unnamed portal
      .addCString(""); // TODO: unnamed prepared statement

    if (hasBinaryArgs) {
      this.#packetWriter.addInt16(query.args.length);

      query.args.forEach((arg) => {
        this.#packetWriter.addInt16(arg instanceof Uint8Array ? 1 : 0);
      });
    } else {
      this.#packetWriter.addInt16(0);
    }

    this.#packetWriter.addInt16(query.args.length);

    query.args.forEach((arg) => {
      if (arg === null || typeof arg === "undefined") {
        this.#packetWriter.addInt32(-1);
      } else if (arg instanceof Uint8Array) {
        this.#packetWriter.addInt32(arg.length);
        this.#packetWriter.add(arg);
      } else {
        const byteLength = encoder.encode(arg).length;
        this.#packetWriter.addInt32(byteLength);
        this.#packetWriter.addString(arg);
      }
    });

    this.#packetWriter.addInt16(0);
    const buffer = this.#packetWriter.flush(0x42);
    await this.#bufWriter.write(buffer);
  }

  /**
   * This function appends the query type (in this case prepared statement)
   * to the message
   */
  async #appendQueryTypeToMessage() {
    this.#packetWriter.clear();

    const buffer = this.#packetWriter.addCString("P").flush(0x44);
    await this.#bufWriter.write(buffer);
  }

  async #appendExecuteToMessage() {
    this.#packetWriter.clear();

    const buffer = this.#packetWriter
      .addCString("") // unnamed portal
      .addInt32(0)
      .flush(0x45);
    await this.#bufWriter.write(buffer);
  }

  async #appendSyncToMessage() {
    this.#packetWriter.clear();

    const buffer = this.#packetWriter.flush(0x53);
    await this.#bufWriter.write(buffer);
  }

  async #processError(msg: Message, recoverable = true) {
    const error = parseError(msg);
    if (recoverable) {
      await this.#readReadyForQuery();
    }
    throw error;
  }

  #processNotice(msg: Message) {
    const warning = parseNotice(msg);
    console.error(`${bold(yellow(warning.severity))}: ${warning.message}`);
    return warning;
  }

  // TODO: I believe error handling here is not correct, shouldn't 'sync' message be
  //  sent after error response is received in prepared statements?
  /**
   * https://www.postgresql.org/docs/13/protocol-flow.html#PROTOCOL-FLOW-EXT-QUERY
   */
  async #preparedQuery<T extends ResultType>(
    query: Query<T>,
  ): Promise<QueryResult> {
    await this.#appendQueryToMessage(query);
    await this.#appendArgumentsToMessage(query);
    await this.#appendQueryTypeToMessage();
    await this.#appendExecuteToMessage();
    await this.#appendSyncToMessage();
    // send all messages to backend
    await this.#bufWriter.flush();

    await assertQueryResponse(await this.#readMessage());
    await assertArgumentsResponse(await this.#readMessage());

    let result;
    if (query.result_type === ResultType.ARRAY) {
      result = new QueryArrayResult(query);
    } else {
      result = new QueryObjectResult(query);
    }
    let msg: Message;
    msg = await this.#readMessage();

    switch (msg.type) {
      // row description
      case "T": {
        const rowDescription = this.#parseRowDescription(msg);
        result.loadColumnDescriptions(rowDescription);
        break;
      }
      // no data
      case "n":
        break;
      // notice response
      case "N":
        result.warnings.push(await this.#processNotice(msg));
        break;
      // error
      case "E":
        await this.#processError(msg);
        break;
      default:
        throw new Error(`Unexpected frame: ${msg.type}`);
    }

    outerLoop:
    while (true) {
      msg = await this.#readMessage();
      switch (msg.type) {
        // data row
        case "D": {
          // this is actually packet read
          const rawDataRow = this.#parseRowData(msg);
          result.insertRow(rawDataRow);
          break;
        }
        // command complete
        case "C": {
          const commandTag = this.#getCommandTag(msg);
          result.handleCommandComplete(commandTag);
          result.done();
          break outerLoop;
        }
        // notice response
        case "N":
          result.warnings.push(await this.#processNotice(msg));
          break;
        // error response
        case "E":
          await this.#processError(msg);
          break;
        default:
          throw new Error(`Unexpected frame: ${msg.type}`);
      }
    }

    await this.#readReadyForQuery();

    return result;
  }

  async query(
    query: Query<ResultType.ARRAY>,
  ): Promise<QueryArrayResult>;
  async query(
    query: Query<ResultType.OBJECT>,
  ): Promise<QueryObjectResult>;
  async query(
    query: Query<ResultType>,
  ): Promise<QueryResult> {
    if (!this.connected) {
      await this.startup(true);
    }

    await this.#queryLock.pop();
    try {
      if (query.args.length === 0) {
        return await this.#simpleQuery(query);
      } else {
        return await this.#preparedQuery(query);
      }
    } catch (e) {
      if (
        e instanceof ConnectionError
      ) {
        await this.end();
      }
      throw e;
    } finally {
      this.#queryLock.push(undefined);
    }
  }

  #parseRowDescription(msg: Message): RowDescription {
    const columnCount = msg.reader.readInt16();
    const columns = [];

    for (let i = 0; i < columnCount; i++) {
      // TODO: if one of columns has 'format' == 'binary',
      //  all of them will be in same format?
      const column = new Column(
        msg.reader.readCString(), // name
        msg.reader.readInt32(), // tableOid
        msg.reader.readInt16(), // index
        msg.reader.readInt32(), // dataTypeOid
        msg.reader.readInt16(), // column
        msg.reader.readInt32(), // typeModifier
        msg.reader.readInt16(), // format
      );
      columns.push(column);
    }

    return new RowDescription(columnCount, columns);
  }

  //TODO
  //Research corner cases where #parseRowData can return null values
  // deno-lint-ignore no-explicit-any
  #parseRowData(msg: Message): any[] {
    const fieldCount = msg.reader.readInt16();
    const row = [];

    for (let i = 0; i < fieldCount; i++) {
      const colLength = msg.reader.readInt32();

      if (colLength == -1) {
        row.push(null);
        continue;
      }

      // reading raw bytes here, they will be properly parsed later
      row.push(msg.reader.readBytes(colLength));
    }

    return row;
  }

  #getCommandTag(msg: Message) {
    return msg.reader.readString(msg.byteCount);
  }

  async end(): Promise<void> {
    if (this.connected) {
      const terminationMessage = new Uint8Array([0x58, 0x00, 0x00, 0x00, 0x04]);
      await this.#bufWriter.write(terminationMessage);
      try {
        await this.#bufWriter.flush();
        this.#conn.close();
      } catch (_e) {
        // This steps can fail if the underlying connection has been closed ungracefully
      } finally {
        this.#resetConnectionMetadata();
        this.#onDisconnection();
      }
    }
  }
}<|MERGE_RESOLUTION|>--- conflicted
+++ resolved
@@ -289,14 +289,9 @@
       hostname,
       port,
       tls: {
-<<<<<<< HEAD
-        enabled: isTLSEnabled,
-        enforce: enforceTLS,
-        caFile,
-=======
         enabled: tls_enabled,
         enforce: tls_enforced,
->>>>>>> 970c1fc1
+        caFile,
       },
     } = this.#connection_params;
 
