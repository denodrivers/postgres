--- conflicted
+++ resolved
@@ -102,12 +102,8 @@
     password: config.postgres_tls.password,
     port: config.postgres_tls.port,
     tls: {
-<<<<<<< HEAD
+      enabled: true,
       enforce: config.postgres_tls.tls.enforce,
-=======
-      enabled: true,
-      enforce: config.postgres_invalid_tls.tls.enforce,
->>>>>>> 86c9080f
     },
     user: config.postgres_tls.users.main,
   };
