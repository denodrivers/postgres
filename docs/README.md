# deno-postgres

![Build Status](https://img.shields.io/github/workflow/status/denodrivers/postgres/ci?label=Build&logo=github&style=flat-square)
[![Discord server](https://img.shields.io/discord/768918486575480863?color=blue&label=Ask%20for%20help%20here&logo=discord&style=flat-square)](https://discord.gg/HEdTCvZUSf)
![Manual](https://img.shields.io/github/v/release/denodrivers/postgres?color=orange&label=Manual&logo=deno&style=flat-square)
[![Documentation](https://img.shields.io/github/v/release/denodrivers/postgres?color=yellow&label=Documentation&logo=deno&style=flat-square)](https://doc.deno.land/https/deno.land/x/postgres@v0.12.0/mod.ts)
![License](https://img.shields.io/github/license/denodrivers/postgres?color=yellowgreen&label=License&style=flat-square)

`deno-postgres` is a lightweight PostgreSQL driver for Deno focused on user
experience. It provides abstractions for most common operations such as typed
queries, prepared statements, connection pools and transactions.

```ts
import { Client } from "https://deno.land/x/postgres/mod.ts";

const client = new Client({
  user: "user",
  database: "test",
  hostname: "localhost",
  port: 5432,
});
await client.connect();

const array_result = await client.queryArray("SELECT ID, NAME FROM PEOPLE");
console.log(array_result.rows); // [[1, 'Carlos'], [2, 'John'], ...]

const object_result = await client.queryObject("SELECT ID, NAME FROM PEOPLE");
console.log(object_result.rows); // [{id: 1, name: 'Carlos'}, {id: 2, name: 'John'}, ...]

await client.end();
```

## Connection Management

### Connecting to your DB

All `deno-postgres` clients provide the following options to authenticate and
manage your connections

```ts
import { Client } from "https://deno.land/x/postgres/mod.ts";

let config;

// You can use the connection interface to set the connection properties
config = {
  applicationName: "my_custom_app",
  connection: {
    attempts: 1,
  },
  database: "test",
  hostname: "localhost",
  password: "password",
  port: 5432,
  user: "user",
  tls: {
    enforce: false,
  },
};

// Alternatively you can use a connection string
config =
  "postgres://user:password@localhost:5432/test?application_name=my_custom_app&sslmode=required";

const client = new Client(config);
await client.connect();
await client.end();
```

### Connection string

A valid connection string must reflect most of the options that will otherwise
be available in a client configuration, with the following structure:

```
driver://user:password@host:port/database_name
```

Additional to the basic structure, connection strings may contain a variety of
search parameters such as the following:

- application_name: The equivalent of applicationName in client configuration
- sslmode: Allows you to specify the tls configuration for your client, the
  allowed values are the following:
  - disable: Skip TLS connection altogether
  - prefer: Attempt to stablish a TLS connection, default to unencrypted if the
    negotiation fails
  - require: Attempt to stablish a TLS connection, abort the connection if the
    negotiation fails

#### Database reconnection

It's a very common occurrence to get broken connections due to connectivity
issues or OS related problems, however while this may be a minor inconvenience
in development, it becomes a serious matter in a production environment if not
handled correctly. To mitigate the impact of disconnected clients
`deno-postgres` allows the developer to stablish a new connection with the
database automatically before executing a query on a broken connection.

To manage the number of reconnection attempts, adjust the `connection.attempts`
parameter in your client options. Every client will default to one try before
throwing a disconnection error.

```ts
try {
  // We will forcefully close our current connection
  await client.queryArray`SELECT PG_TERMINATE_BACKEND(${client.session.pid})`;
} catch (e) {
  // Manage the error
}

// The client will reconnect silently before running the query
await client.queryArray`SELECT 1`;
```

If automatic reconnection is not desired, the developer can simply set the
number of attempts to zero and manage connection and reconnection manually

```ts
const client = new Client({
  connection: {
    attempts: 0,
  },
});

try {
  await runQueryThatWillFailBecauseDisconnection();
  // From here on now, the client will be marked as "disconnected"
} catch (e) {
  if (e instanceof ConnectionError) {
    // Reconnect manually
    await client.connect();
  } else {
    throw e;
  }
}
```

Your initial connection will also be affected by this setting, in a slightly
different manner than already active errored connections. If you fail to connect
to your database in the first attempt, the client will keep trying to connect as
many times as requested, meaning that if your attempt configuration is three,
your total first-connection-attempts will ammount to four.

#### SSL/TLS connection

Using a database that supports TLS is quite simple. After providing your
connection parameters, the client will check if the database accepts encrypted
connections and will attempt to connect with the parameters provided. If the
connection is successful, the following transactions will be carried over TLS.

However, if the connection fails for whatever reason the user can choose to
terminate the connection or to attempt to connect using a non-encrypted one.
This behavior can be defined using the connection parameter `tls.enforce` or the
"required" option when using a connection string.

If set, the driver will fail inmediately if no TLS connection can be
established, otherwise the driver will attempt to connect without encryption
after TLS connection has failed, but will display a warning containing the
reason why the TLS connection failed. **This is the default configuration**.

If you wish to skip TLS connections altogether, you can do so by passing false
as a parameter in the `tls.enabled` option or the "disable" option when using a
connection string. Although discouraged, this option is pretty useful when
dealing with development databases or versions of Postgres that didn't support
TLS encrypted connections.

Sadly, stablishing a TLS connection in the way Postgres requires it isn't
possible without the `Deno.startTls` API, which is currently marked as unstable.
This is a situation that will be solved once this API is stabilized, however I
don't have an estimated time of when that might happen.

##### About invalid TLS certificates

There is a miriad of factors you have to take into account when using a
certificate to encrypt your connection that, if not taken care of, can render
your certificate invalid.

When using a self signed certificate, make sure to specify the path to the CA
certificate in the `tls.caFile` option when creating the Postgres `Client`, or
using the `--cert` option when starting Deno. The latter approach only works for
Deno 1.12.2 or later.

<<<<<<< HEAD
Disabling TLS verification is currently not possible due to restrictions from
the Deno runtime.

If all else fails you can disable TLS on your Postgres server by editing your
`postgresql.conf` file and setting the `ssl` option to `off`.
=======
TLS can be disabled from your server by editing your `postgresql.conf` file and
setting the `ssl` option to `off`, or in the driver side by using the "disabled"
option in the client configuration.
>>>>>>> 970c1fc1

#### Env parameters

The values required to connect to the database can be read directly from
environmental variables, given the case that the user doesn't provide them while
initializing the client. The only requirement for this variables to be read is
for Deno to be run with `--allow-env` permissions

The env variables that the client will recognize are taken from `libpq` to keep
consistency with other PostgreSQL clients out there (see
https://www.postgresql.org/docs/current/libpq-envars.html)

```ts
// PGUSER=user PGPASSWORD=admin PGDATABASE=test deno run --allow-net --allow-env --unstable database.js
import { Client } from "https://deno.land/x/postgres/mod.ts";

const client = new Client();
await client.connect();
await client.end();
```

### Clients (Single clients)

Clients are the most basic block for establishing communication with your
database. They provide abstractions over queries, transactions and connection
management. In `deno-postgres`, similar clients such as the transaction and pool
client inherit it's functionality from the basic client, so the available
methods will be very similar across implementations.

You can create a new client by providing the required connection parameters:

```ts
const client = new Client(connection_parameters);
await client.connect();
await client.queryArray`UPDATE MY_TABLE SET MY_FIELD = 0`;
await client.end();
```

The basic client does not provide any concurrency features, meaning that in
order to execute two queries simultaneously, you would need to create two
different clients that can communicate with your database without conflicting
with each other.

```ts
const client_1 = new Client(connection_parameters);
await client_1.connect();
// Even if operations are not awaited, they will be executed in the order they were
// scheduled
client_1.queryArray`UPDATE MY_TABLE SET MY_FIELD = 0`;
client_1.queryArray`DELETE FROM MY_TABLE`;

const client_2 = new Client(connection_parameters);
await client_2.connect();
// `client_2` will execute it's queries in parallel to `client_1`
const { rows: result } = await client_2.queryArray`SELECT * FROM MY_TABLE`;

await client_1.end();
await client_2.end();
```

Ending a client will cause it to destroy it's connection with the database,
forcing you to reconnect in order to execute operations again. In Postgres,
connections are a synonym for session, which means that temporal operations such
as the creation of temporal tables or the use of the `PG_TEMP` schema will not
be persisted after your connection is terminated.

### Pools

For stronger management and scalability, you can use **pools**:

```ts
const POOL_CONNECTIONS = 20;
const dbPool = new Pool({
  database: "database",
  hostname: "hostname",
  password: "password",
  port: 5432,
  user: "user",
}, POOL_CONNECTIONS);

const client = await dbPool.connect(); // 19 connections are still available
await client.queryArray`UPDATE X SET Y = 'Z'`;
await client.release(); // This connection is now available for use again
```

The number of pools is up to you, but a pool of 20 is good for small
applications, this can differ based on how active your application is. Increase
or decrease where necessary.

#### Clients vs connection pools

Each pool eagerly creates as many connections as requested, allowing you to
execute several queries concurrently. This also improves performance, since
creating a whole new connection for each query can be an expensive operation,
making pools stand out from clients when dealing with concurrent, reusable
connections.

```ts
// Open 4 connections at once
const pool = new Pool(db_params, 4);

// This connections are already open, so there will be no overhead here
const pool_client_1 = await pool.connect();
const pool_client_2 = await pool.connect();
const pool_client_3 = await pool.connect();
const pool_client_4 = await pool.connect();

// Each one of these will have to open a new connection and they won't be
// reusable after the client is closed
const client_1 = new Client(db_params);
await client_1.connect();
const client_2 = new Client(db_params);
await client_2.connect();
const client_3 = new Client(db_params);
await client_3.connect();
const client_4 = new Client(db_params);
await client_4.connect();
```

#### Lazy pools

Another good option is to create such connections on demand and have them
available after creation. That way, one of the available connections will be
used instead of creating a new one. You can do this by indicating the pool to
start each connection lazily.

```ts
const pool = new Pool(db_params, 4, true); // `true` indicates lazy connections

// A new connection is created when requested
const client_1 = await pool.connect();
client_1.release();

// No new connection is created, previously initialized one is available
const client_2 = await pool.connect();

// A new connection is created because all the other ones are in use
const client_3 = await pool.connect();

await client_2.release();
await client_3.release();
```

#### Pools made simple

The following example is a simple abstraction over pools that allow you to
execute one query and release the used client after returning the result in a
single function call

```ts
async function runQuery(query: string) {
  const client = await pool.connect();
  try {
    const result = await client.queryObject(query);
  } finally {
    client.release();
  }
  return result;
}

await runQuery("SELECT ID, NAME FROM users"); // [{id: 1, name: 'Carlos'}, {id: 2, name: 'John'}, ...]
await runQuery("SELECT ID, NAME FROM users WHERE id = '1'"); // [{id: 1, name: 'Carlos'}, {id: 2, name: 'John'}, ...]
```

## API

### Queries

#### Simple query

```ts
const result = await client.queryArray("SELECT ID, NAME FROM PEOPLE");
console.log(result.rows);
```

#### Prepared statement

```ts
{
  const result = await client.queryArray(
    "SELECT ID, NAME FROM PEOPLE WHERE AGE > $1 AND AGE < $2",
    10,
    20,
  );
  console.log(result.rows);
}

{
  // equivalent using QueryConfig interface
  const result = await client.queryArray({
    text: "SELECT ID, NAME FROM PEOPLE WHERE AGE > $1 AND AGE < $2",
    args: [10, 20],
  });
  console.log(result.rows);
}
```

#### Prepared statement with template strings

```ts
{
  const result = await client.queryArray
    `SELECT ID, NAME FROM PEOPLE WHERE AGE > ${10} AND AGE < ${20}`;
  console.log(result.rows);
}

{
  const min = 10;
  const max = 20;
  const result = await client.queryObject
    `SELECT ID, NAME FROM PEOPLE WHERE AGE > ${min} AND AGE < ${max}`;
  console.log(result.rows);
}
```

##### Why use template strings?

Template string queries get executed as prepared statements, which protects your
SQL against injection to a certain degree (see
https://security.stackexchange.com/questions/15214/are-prepared-statements-100-safe-against-sql-injection).

Also, they are easier to write and read than plain SQL queries and are more
compact than using the `QueryOptions` interface

For example, template strings can turn the following:

```ts
await client.queryObject({
  text: "SELECT ID, NAME FROM PEOPLE WHERE AGE > $1 AND AGE < $2",
  args: [10, 20],
});
```

Into a much more readable:

```ts
await client.queryObject
  `SELECT ID, NAME FROM PEOPLE WHERE AGE > ${10} AND AGE < ${20}`;
```

However, a limitation of template strings is that you can't pass any parameters
provided by the `QueryOptions` interface, so the only options you have available
are really `text` and `args` to execute your query

#### Generic Parameters

Both the `queryArray` and `queryObject` functions have a generic implementation
that allow users to type the result of the query

```typescript
{
  const array_result = await client.queryArray<[number, string]>(
    "SELECT ID, NAME FROM PEOPLE WHERE ID = 17",
  );
  // [number, string]
  const person = array_result.rows[0];
}

{
  const array_result = await client.queryArray<[number, string]>
    `SELECT ID, NAME FROM PEOPLE WHERE ID = ${17}`;
  // [number, string]
  const person = array_result.rows[0];
}

{
  const object_result = await client.queryObject<{ id: number; name: string }>(
    "SELECT ID, NAME FROM PEOPLE WHERE ID = 17",
  );
  // {id: number, name: string}
  const person = object_result.rows[0];
}

{
  const object_result = await client.queryObject<{ id: number; name: string }>
    `SELECT ID, NAME FROM PEOPLE WHERE ID = ${17}`;
  // {id: number, name: string}
  const person = object_result.rows[0];
}
```

#### Object query

The `queryObject` function allows you to return the results of the executed
query as a set objects, allowing easy management with interface like types.

```ts
interface User {
  id: number;
  name: string;
}

const result = await client.queryObject<User>(
  "SELECT ID, NAME FROM PEOPLE",
);

// User[]
const users = result.rows;
```

However, the actual values of the query are determined by the aliases given to
those columns inside the query, so executing something like the following will
result in a totally different result to the one the user might expect

```ts
const result = await client.queryObject(
  "SELECT ID, SUBSTR(NAME, 0, 2) FROM PEOPLE",
);

const users = result.rows; // [{id: 1, substr: 'Ca'}, {id: 2, substr: 'Jo'}, ...]
```

To deal with this issue, it's recommended to provide a field list that maps to
the expected properties we want in the resulting object

```ts
const result = await client.queryObject(
  {
    text: "SELECT ID, SUBSTR(NAME, 0, 2) FROM PEOPLE",
    fields: ["id", "name"],
  },
);

const users = result.rows; // [{id: 1, name: 'Ca'}, {id: 2, name: 'Jo'}, ...]
```

**Don't use TypeScript generics to map these properties**, this generics only
exist at compile time and won't affect the final outcome of the query

```ts
interface User {
  id: number;
  name: string;
}

const result = await client.queryObject<User>(
  "SELECT ID, SUBSTR(NAME, 0, 2) FROM PEOPLE",
);

const users = result.rows; // TypeScript says this will be User[]
console.log(rows); // [{id: 1, substr: 'Ca'}, {id: 2, substr: 'Jo'}, ...]

// Don't trust TypeScript :)
```

Other aspects to take into account when using the `fields` argument:

- The fields will be matched in the order they were declared
- The fields will override any alias in the query
- These field properties must be unique otherwise the query will throw before
  execution
- The fields must not have special characters and not start with a number
- The fields must match the number of fields returned on the query, otherwise
  the query will throw on execution

```ts
{
  // This will throw because the property id is duplicated
  await client.queryObject(
    {
      text: "SELECT ID, SUBSTR(NAME, 0, 2) FROM PEOPLE",
      fields: ["id", "ID"],
    },
  );
}

{
  // This will throw because the returned number of columns don't match the
  // number of defined ones in the function call
  await client.queryObject(
    {
      text: "SELECT ID, SUBSTR(NAME, 0, 2) FROM PEOPLE",
      fields: ["id", "name", "something_else"],
    },
  );
}
```

### Transactions

A lot of effort was put into abstracting Transactions in the library, and the
final result is an API that is both simple to use and offers all of the options
and features that you would get by executing SQL statements, plus and extra
layer of abstraction that helps you catch mistakes ahead of time.

#### Creating a transaction

Both simple clients and connection pools are capable of creating transactions,
and they work in a similar fashion internally.

```ts
const transaction = my_client.createTransaction("transaction_1", {
  isolation_level: "repeatable_read",
});

await transaction.begin();
// Safe operations that can be rolled back if the result is not the expected
await transaction.queryArray`UPDATE TABLE X SET Y = 1`;
// All changes are saved
await transaction.commit();
```

#### Transaction operations vs client operations

##### Transaction locks

Due to how SQL transactions work, everytime you begin a transaction all queries
you do in your session will run inside that transaction context. This is a
problem for query execution since it might cause queries that are meant to do
persistent changes to the database to live inside this context, making them
susceptible to be rolled back unintentionally. We will call this kind of queries
**unsafe operations**.

Everytime you create a transaction the client you use will get a lock, with the
purpose of blocking any external queries from running while a transaction takes
course, effectively avoiding all unsafe operations.

```ts
const transaction = my_client.createTransaction("transaction_1");

await transaction.begin();
await transaction.queryArray`UPDATE TABLE X SET Y = 1`;
// Oops, the client is locked out, this operation will throw
await my_client.queryArray`DELETE TABLE X`;
// Client is released after the transaction ends
await transaction.commit();

// Operations in the main client can now be executed normally
await client.queryArray`DELETE TABLE X`;
```

For this very reason however, if you are using transactions in an application
with concurrent access like an API, it is recommended that you don't use the
Client API at all. If you do so, the client will be blocked from executing other
queries until the transaction has finished. Instead of that, use a connection
pool, that way all your operations will be executed in a different context
without locking the main client.

```ts
const client_1 = await pool.connect();
const client_2 = await pool.connect();

const transaction = client_1.createTransaction("transaction_1");

await transaction.begin();
await transaction.queryArray`UPDATE TABLE X SET Y = 1`;
// Code that is meant to be executed concurrently, will run normally
await client_2.queryArray`DELETE TABLE Z`;
await transaction.commit();

await client_1.release();
await client_2.release();
```

##### Transaction errors

When you are inside a Transaction block in PostgreSQL, reaching an error is
terminal for the transaction. Executing the following in PostgreSQL will cause
all changes to be undone and the transaction to become unusable until it has
ended.

```sql
BEGIN;

UPDATE MY_TABLE SET NAME = 'Nicolas';
SELECT []; -- Syntax error, transaction will abort
SELECT ID FROM MY_TABLE; -- Will attempt to execute, but will fail cause transaction was aborted

COMMIT; -- Transaction will end, but no changes to MY_TABLE will be made
```

However, due to how JavaScript works we can handle this kinds of errors in a
more fashionable way. All failed queries inside a transaction will automatically
end it and release the main client.

```ts
/**
 * This function will return a boolean regarding the transaction completion status
 */
function executeMyTransaction() {
  try {
    const transaction = client.createTransaction("abortable");
    await transaction.begin();

    await transaction.queryArray`UPDATE MY_TABLE SET NAME = 'Nicolas'`;
    await transaction.queryArray`SELECT []`; // Error will be thrown, transaction will be aborted
    await transaction.queryArray`SELECT ID FROM MY_TABLE`; // Won't even attempt to execute

    await transaction.commit(); // Don't even need it, transaction was already ended
  } catch (e) {
    return false;
  }

  return true;
}
```

This limits only to database related errors though, regular errors won't end the
connection and may allow the user to execute a different code path. This is
specially good for ahead of time validation errors such as the ones found in the
rollback and savepoint features.

```ts
const transaction = client.createTransaction("abortable");
await transaction.begin();

let savepoint;
try{
  // Oops, savepoints can't start with a number
  // Validation error, transaction won't be ended
  savepoint = await transaction.savepoint("1");
}catch(e){
  // We validate the error was not related to transaction execution
  if(!(e instance of TransactionError)){
    // We create a good savepoint we can use
    savepoint = await transaction.savepoint("a_valid_name");
  }else{
    throw e;
  }
}

// Transaction is still open and good to go
await transaction.queryArray`UPDATE MY_TABLE SET NAME = 'Nicolas'`;
await transaction.rollback(savepoint); // Undo changes after the savepoint creation

await transaction.commit();
```

#### Transaction options

PostgreSQL provides many options to customize the behavior of transactions, such
as isolation level, read modes and startup snapshot. All this options can be set
by passing a second argument to the `startTransaction` method

```ts
const transaction = client.createTransaction("ts_1", {
  isolation_level: "serializable",
  read_only: true,
  snapshot: "snapshot_code",
});
```

##### Isolation Level

Setting an isolation level protects your transaction from operations that took
place _after_ the transaction had begun.

The following is a demonstration. A sensible transaction that loads a table with
some very important test results and the students that passed said test. This is
a long running operation, and in the meanwhile someone is tasked to cleanup the
results from the tests table because it's taking too much space in the database.

If the transaction were to be executed as it follows, the test results would be
lost before the graduated students could be extracted from the original table,
causing a mismatch in the data.

```ts
const client_1 = await pool.connect();
const client_2 = await pool.connect();

const transaction = client_1.createTransaction("transaction_1");

await transaction.begin();

await transaction.queryArray
  `CREATE TABLE TEST_RESULTS (USER_ID INTEGER, GRADE NUMERIC(10,2))`;
await transaction.queryArray`CREATE TABLE GRADUATED_STUDENTS (USER_ID INTEGER)`;

// This operation takes several minutes
await transaction.queryArray`INSERT INTO TEST_RESULTS
  SELECT
    USER_ID, GRADE
  FROM TESTS
  WHERE TEST_TYPE = 'final_test'`;

// A third party, whose task is to clean up the test results
// executes this query while the operation above still takes place
await client_2.queryArray`DELETE FROM TESTS WHERE TEST_TYPE = 'final_test'`;

// Test information is gone, no data will be loaded into the graduated students table
await transaction.queryArray`INSERT INTO GRADUATED_STUDENTS
  SELECT
    USER_ID
  FROM TESTS
  WHERE TEST_TYPE = 'final_test'
  AND GRADE >= 3.0`;

await transaction.commit();

await client_1.release();
await client_2.release();
```

In order to ensure scenarios like the above don't happen, Postgres provides the
following levels of transaction isolation:

- Read committed: This is the normal behavior of a transaction. External changes
  to the database will be visible inside the transaction once they are
  committed.

- Repeatable read: This isolates the transaction in a way that any external
  changes to the data we are reading won't be visible inside the transaction
  until it has finished
  ```ts
  const client_1 = await pool.connect();
  const client_2 = await pool.connect();

  const transaction = await client_1.createTransaction("isolated_transaction", {
    isolation_level: "repeatable_read",
  });

  await transaction.begin();
  // This locks the current value of IMPORTANT_TABLE
  // Up to this point, all other external changes will be included
  const { rows: query_1 } = await transaction.queryObject<{ password: string }>
    `SELECT PASSWORD FROM IMPORTANT_TABLE WHERE ID = ${my_id}`;
  const password_1 = rows[0].password;

  // Concurrent operation executed by a different user in a different part of the code
  await client_2.queryArray
    `UPDATE IMPORTANT_TABLE SET PASSWORD = 'something_else' WHERE ID = ${the_same_id}`;

  const { rows: query_2 } = await transaction.queryObject<{ password: string }>
    `SELECT PASSWORD FROM IMPORTANT_TABLE WHERE ID = ${my_id}`;
  const password_2 = rows[0].password;

  // Database state is not updated while the transaction is ongoing
  assertEquals(password_1, password_2);

  // Transaction finishes, changes executed outside the transaction are now visible
  await transaction.commit();

  await client_1.release();
  await client_2.release();
  ```

- Serializable: Just like the repeatable read mode, all external changes won't
  be visible until the transaction has finished. However this also prevents the
  current transaction from making persistent changes if the data they were
  reading at the beginning of the transaction has been modified (recommended)
  ```ts
  const client_1 = await pool.connect();
  const client_2 = await pool.connect();

  const transaction = await client_1.createTransaction("isolated_transaction", {
    isolation_level: "serializable",
  });

  await transaction.begin();
  // This locks the current value of IMPORTANT_TABLE
  // Up to this point, all other external changes will be included
  await transaction.queryObject<{ password: string }>
    `SELECT PASSWORD FROM IMPORTANT_TABLE WHERE ID = ${my_id}`;

  // Concurrent operation executed by a different user in a different part of the code
  await client_2.queryArray
    `UPDATE IMPORTANT_TABLE SET PASSWORD = 'something_else' WHERE ID = ${the_same_id}`;

  // This statement will throw
  // Target was modified outside of the transaction
  // User may not be aware of the changes
  await transaction.queryArray
    `UPDATE IMPORTANT_TABLE SET PASSWORD = 'shiny_new_password' WHERE ID = ${the_same_id}`;

  // Transaction is aborted, no need to end it

  await client_1.release();
  await client_2.release();
  ```

##### Read modes

In many cases, and specially when allowing third parties to access data inside
your database it might be a good choice to prevent queries from modifying the
database in the course of the transaction. You can revoke this write privileges
by setting `read_only: true` in the transaction options. The default for all
transactions will be to enable write permission.

```ts
const transaction = await client.createTransaction("my_transaction", {
  read_only: true,
});
```

##### Snapshots

One of the most interesting features that Postgres transactions have it's the
ability to share starting point snapshots between them. For example, if you
initialized a repeatable read transaction before a particularly sensible change
in the database, and you would like to start several transactions with that same
before-the-change state you can do the following:

```ts
const snapshot = await ongoing_transaction.getSnapshot();

const new_transaction = client.createTransaction("new_transaction", {
  isolation_level: "repeatable_read",
  snapshot,
});
// new_transaction now shares the same starting state that ongoing_transaction had
```

#### Transaction features

##### Commit

Committing a transaction will persist all changes made inside it, releasing the
client from which the transaction spawned and allowing for normal operations to
take place.

```ts
const transaction = client.createTransaction("successful_transaction");
await transaction.begin();
await transaction.queryArray`TRUNCATE TABLE DELETE_ME`;
await transaction.queryArray`INSERT INTO DELETE_ME VALUES (1)`;
await transaction.commit(); // All changes are persisted, client is released
```

However, what if we intended to commit the previous changes without ending the
transaction? The `commit` method provides a `chain` option that allows us to
continue in the transaction after the changes have been persisted as
demonstrated here:

```ts
const transaction = client.createTransaction("successful_transaction");
await transaction.begin();

await transaction.queryArray`TRUNCATE TABLE DELETE_ME`;
await transaction.commit({ chain: true }); // Changes are committed

// Still inside the transaction
// Rolling back or aborting here won't affect the previous operation
await transaction.queryArray`INSERT INTO DELETE_ME VALUES (1)`;
await transaction.commit(); // Changes are committed, client is released
```

##### Savepoints

Savepoints are a powerful feature that allows us to keep track of transaction
operations, and if we want to, undo said specific changes without having to
reset the whole transaction.

```ts
const transaction = client.createTransaction("successful_transaction");
await transaction.begin();

await transaction.queryArray`INSERT INTO DONT_DELETE_ME VALUES (1)`;
const savepoint = await transaction.savepoint("before_delete");

await transaction.queryArray`TRUNCATE TABLE DONT_DELETE_ME`; // Oops, I didn't mean that
await transaction.rollback(savepoint); // Truncate is undone, insert is still applied

// Transaction goes on as usual
await transaction.commit();
```

A savepoint can also have multiple positions inside a transaction, and we can
accomplish that by using the `update` method of a savepoint.

```ts
await transaction.queryArray`INSERT INTO DONT_DELETE_ME VALUES (1)`;
const savepoint = await transaction.savepoint("before_delete");

await transaction.queryArray`TRUNCATE TABLE DONT_DELETE_ME`;
await savepoint.update(savepoint); // If I rollback savepoint now, it won't undo the truncate
```

However, if we wanted to undo one of these updates we could use the `release`
method in the savepoint to undo the last update and access the previous point of
that savepoint.

```ts
await transaction.queryArray`INSERT INTO DONT_DELETE_ME VALUES (1)`;
const savepoint = await transaction.savepoint("before_delete");

await transaction.queryArray`TRUNCATE TABLE DONT_DELETE_ME`;
await savepoint.update(savepoint); // Actually, I didn't meant this

await savepoint.release(); // The savepoint is again the first one we set
await transaction.rollback(savepoint); // Truncate gets undone
```

##### Rollback

A rollback allows the user to end the transaction without persisting the changes
made to the database, preventing that way any unwanted operation to take place.

```ts
const transaction = client.createTransaction("rolled_back_transaction");
await transaction.queryArray`TRUNCATE TABLE DONT_DELETE_ME`; // Oops, wrong table
await transaction.rollback(); // No changes are applied, transaction ends
```

You can also localize those changes to be undone using the savepoint feature as
explained above in the `Savepoint` documentation.

```ts
const transaction = client.createTransaction(
  "partially_rolled_back_transaction",
);
await transaction.savepoint("undo");
await transaction.queryArray`TRUNCATE TABLE DONT_DELETE_ME`; // Oops, wrong table
await transaction.rollback("undo"); // Truncate is rolled back, transaction continues
await transaction.end();
```

If we intended to rollback all changes but still continue in the current
transaction, we can use the `chain` option in a similar fashion to how we would
do it in the `commit` method.

```ts
const transaction = client.createTransaction("rolled_back_transaction");
await transaction.queryArray`INSERT INTO DONT_DELETE_ME VALUES (1)`;
await transaction.queryArray`TRUNCATE TABLE DONT_DELETE_ME`;
await transaction.rollback({ chain: true }); // All changes get undone
await transaction.queryArray`INSERT INTO DONT_DELETE_ME VALUES (2)`; // Still inside the transaction
await transaction.end();
```<|MERGE_RESOLUTION|>--- conflicted
+++ resolved
@@ -181,17 +181,9 @@
 using the `--cert` option when starting Deno. The latter approach only works for
 Deno 1.12.2 or later.
 
-<<<<<<< HEAD
-Disabling TLS verification is currently not possible due to restrictions from
-the Deno runtime.
-
-If all else fails you can disable TLS on your Postgres server by editing your
-`postgresql.conf` file and setting the `ssl` option to `off`.
-=======
 TLS can be disabled from your server by editing your `postgresql.conf` file and
 setting the `ssl` option to `off`, or in the driver side by using the "disabled"
 option in the client configuration.
->>>>>>> 970c1fc1
 
 #### Env parameters
 
